module mod_network

  use mod_kinds, only: ik, rk
  use mod_layer, only: array1d, array2d, db_init, dw_init,&
                       db_co_sum, dw_co_sum, layer_type
  use mod_parallel, only: tile_indices

  implicit none

  private
  public :: network_type

  type :: network_type

    type(layer_type), allocatable :: layers(:)
    integer, allocatable :: dims(:)

  contains

    procedure, public, pass(self) :: accuracy
    procedure, public, pass(self) :: backprop
    procedure, public, pass(self) :: fwdprop
    procedure, public, pass(self) :: init
    procedure, public, pass(self) :: load
    procedure, public, pass(self) :: loss
    procedure, public, pass(self) :: output_batch
    procedure, public, pass(self) :: output_single
    procedure, public, pass(self) :: save
    procedure, public, pass(self) :: set_activation_equal
    procedure, public, pass(self) :: set_activation_layers
    procedure, public, pass(self) :: sync
    procedure, public, pass(self) :: train_batch
    procedure, public, pass(self) :: train_epochs
    procedure, public, pass(self) :: train_single
    procedure, public, pass(self) :: update

<<<<<<< HEAD
    generic, public :: output => output_batch, output_single
    generic, public :: train => train_batch, train_epochs, train_single
=======
    generic, public :: set_activation => set_activation_equal, set_activation_layers
    generic, public :: train => train_batch, train_single
>>>>>>> 674fcfa1

  end type network_type

  interface network_type
    module procedure :: net_constructor
  end interface network_type

contains

  type(network_type) function net_constructor(dims, activation) result(net)
    ! Network class constructor. Size of input array dims indicates the total
    ! number of layers (input + hidden + output), and the value of its elements
    ! corresponds the size of each layer.
    integer(ik), intent(in) :: dims(:)
    character(len=*), intent(in), optional :: activation
    call net % init(dims)
    if (present(activation)) then
      call net % set_activation(activation)
    else
      call net % set_activation('sigmoid')
    end if
    call net % sync(1)
  end function net_constructor

  pure real(rk) function accuracy(self, x, y)
    ! Given input x and output y, evaluates the position of the
    ! maximum value of the output and returns the number of matches
    ! relative to the size of the dataset.
    class(network_type), intent(in) :: self
    real(rk), intent(in) :: x(:,:), y(:,:)
    integer(ik) :: i, good
    good = 0
    do i = 1, size(x, dim=2)
      if (all(maxloc(self % output(x(:,i))) == maxloc(y(:,i)))) then
        good = good + 1
      end if
    end do
    accuracy = real(good) / size(x, dim=2)
  end function accuracy

  pure subroutine backprop(self, y, dw, db)
    ! Applies a backward propagation through the network
    ! and returns the weight and bias gradients.
    class(network_type), intent(in out) :: self
    real(rk), intent(in) :: y(:)
    type(array2d), allocatable, intent(out) :: dw(:)
    type(array1d), allocatable, intent(out) :: db(:)
    integer :: n, nm

    associate(dims => self % dims, layers => self % layers)

      call db_init(db, dims)
      call dw_init(dw, dims)

      n = size(dims)
      db(n) % array = (layers(n) % a - y) * self % layers(n) % activation_prime(layers(n) % z)
      dw(n-1) % array = matmul(reshape(layers(n-1) % a, [dims(n-1), 1]),&
                               reshape(db(n) % array, [1, dims(n)]))

      do n = size(dims) - 1, 2, -1
        db(n) % array = matmul(layers(n) % w, db(n+1) % array)&
                      * self % layers(n) % activation_prime(layers(n) % z)
        dw(n-1) % array = matmul(reshape(layers(n-1) % a, [dims(n-1), 1]),&
                                 reshape(db(n) % array, [1, dims(n)]))
      end do

    end associate

  end subroutine backprop

  pure subroutine fwdprop(self, x)
    ! Performs the forward propagation and stores arguments to activation
    ! functions and activations themselves for use in backprop.
    class(network_type), intent(in out) :: self
    real(rk), intent(in) :: x(:)
    integer(ik) :: n
    associate(layers => self % layers)
      layers(1) % a = x
      do n = 2, size(layers)
        layers(n) % z = matmul(transpose(layers(n-1) % w), layers(n-1) % a) + layers(n) % b
        layers(n) % a = self % layers(n) % activation(layers(n) % z)
      end do
    end associate
  end subroutine fwdprop

  subroutine init(self, dims)
    ! Allocates and initializes the layers with given dimensions dims.
    class(network_type), intent(in out) :: self
    integer(ik), intent(in) :: dims(:)
    integer(ik) :: n
    self % dims = dims
    if (.not. allocated(self % layers)) allocate(self % layers(size(dims)))
    do n = 1, size(dims) - 1
      self % layers(n) = layer_type(dims(n), dims(n+1))
    end do
    self % layers(n) = layer_type(dims(n), 1)
    self % layers(1) % b = 0
    self % layers(size(dims)) % w = 0
  end subroutine init

  subroutine load(self, filename)
    ! Loads the network from file.
    class(network_type), intent(in out) :: self
    character(len=*), intent(in) :: filename
    integer(ik) :: fileunit, n, num_layers, layer_idx
    integer(ik), allocatable :: dims(:)
    character(len=100) :: buffer ! activation string
    open(newunit=fileunit, file=filename, status='old', action='read')
    read(fileunit, fmt=*) num_layers
    allocate(dims(num_layers))
    read(fileunit, fmt=*) dims
    call self % init(dims)
    do n = 1, num_layers
      read(fileunit, fmt=*) layer_idx, buffer
      call self % layers(layer_idx) % set_activation(trim(buffer))
    end do
    do n = 2, size(self % dims)
      read(fileunit, fmt=*) self % layers(n) % b
    end do
    do n = 1, size(self % dims) - 1
      read(fileunit, fmt=*) self % layers(n) % w
    end do
    close(fileunit)
  end subroutine load

  pure real(rk) function loss(self, x, y)
    ! Given input x and expected output y, returns the loss of the network.
    class(network_type), intent(in) :: self
    real(rk), intent(in) :: x(:), y(:)
    loss = 0.5 * sum((y - self % output(x))**2) / size(x)
  end function loss

  pure function output_single(self, x) result(a)
    ! Use forward propagation to compute the output of the network.
    ! This specific procedure is for a single sample of 1-d input data.
    class(network_type), intent(in) :: self
    real(rk), intent(in) :: x(:)
    real(rk), allocatable :: a(:)
    integer(ik) :: n
    associate(layers => self % layers)
      a = self % layers(2) % activation(matmul(transpose(layers(1) % w), x) + layers(2) % b)
      do n = 3, size(layers)
        a = self % layers(n) % activation(matmul(transpose(layers(n-1) % w), a) + layers(n) % b)
      end do
    end associate
  end function output_single

  pure function output_batch(self, x) result(a)
    ! Use forward propagation to compute the output of the network.
    ! This specific procedure is for a batch of 1-d input data.
    class(network_type), intent(in) :: self
    real(rk), intent(in) :: x(:,:)
    real(rk), allocatable :: a(:,:)
    integer(ik) :: i
    allocate(a(self % dims(size(self % dims)), size(x, dim=2)))
    do i = 1, size(x, dim=2)
     a(:,i) = self % output_single(x(:,i))
    end do
  end function output_batch

  subroutine save(self, filename)
    ! Saves the network to a file.
    class(network_type), intent(in out) :: self
    character(len=*), intent(in) :: filename
    integer(ik) :: fileunit, n
    open(newunit=fileunit, file=filename)
    write(fileunit, fmt=*) size(self % dims)
    write(fileunit, fmt=*) self % dims
    do n = 1, size(self % dims)
      write(fileunit, fmt=*) n, self % layers(n) % activation_str
    end do
    do n = 2, size(self % dims)
      write(fileunit, fmt=*) self % layers(n) % b
    end do
    do n = 1, size(self % dims) - 1
      write(fileunit, fmt=*) self % layers(n) % w
    end do
    close(fileunit)
  end subroutine save

  pure subroutine set_activation_equal(self, activation)
    ! A thin wrapper around layer % set_activation().
    ! This method can be used to set an activation function
    ! for all layers at once. 
    class(network_type), intent(in out) :: self
    character(len=*), intent(in) :: activation
    call self % layers(:) % set_activation(activation)
  end subroutine set_activation_equal

  pure subroutine set_activation_layers(self, activation)
    ! A thin wrapper around layer % set_activation().
    ! This method can be used to set different activation functions
    ! for each layer separately. 
    class(network_type), intent(in out) :: self
    character(len=*), intent(in) :: activation(size(self % layers))
    call self % layers(:) % set_activation(activation)
  end subroutine set_activation_layers

  subroutine sync(self, image)
    ! Broadcasts network weights and biases from
    ! specified image to all others.
    class(network_type), intent(in out) :: self
    integer(ik), intent(in) :: image
    integer(ik) :: n
    if (num_images() == 1) return
    layers: do n = 1, size(self % dims)
#ifdef CAF
      call co_broadcast(self % layers(n) % b, image)
      call co_broadcast(self % layers(n) % w, image)
#endif
    end do layers
  end subroutine sync

  subroutine train_batch(self, x, y, eta)
    ! Trains a network using input data x and output data y,
    ! and learning rate eta. The learning rate is normalized
    ! with the size of the data batch.
    class(network_type), intent(in out) :: self
    real(rk), intent(in) :: x(:,:), y(:,:), eta
    type(array1d), allocatable :: db(:), db_batch(:)
    type(array2d), allocatable :: dw(:), dw_batch(:)
    integer(ik) :: i, im, n, nm
    integer(ik) :: is, ie, indices(2)

    im = size(x, dim=2) ! mini-batch size
    nm = size(self % dims) ! number of layers

    ! get start and end index for mini-batch
    indices = tile_indices(im)
    is = indices(1)
    ie = indices(2)

    call db_init(db_batch, self % dims)
    call dw_init(dw_batch, self % dims)

    do concurrent(i = is:ie)
      call self % fwdprop(x(:,i))
      call self % backprop(y(:,i), dw, db)
      do concurrent(n = 1:nm)
        dw_batch(n) % array =  dw_batch(n) % array + dw(n) % array
        db_batch(n) % array =  db_batch(n) % array + db(n) % array
      end do
    end do

    if (num_images() > 1) then
      call dw_co_sum(dw_batch)
      call db_co_sum(db_batch)
    end if

    call self % update(dw_batch, db_batch, eta / im)

  end subroutine train_batch

  subroutine train_epochs(self, x, y, eta, num_epochs, batch_size)
    ! Trains for num_epochs epochs with mini-bachtes of size equal to batch_size.
    class(network_type), intent(in out) :: self
    integer(ik), intent(in) :: num_epochs, batch_size
    real(rk), intent(in) :: x(:,:), y(:,:), eta

    integer(ik) :: i, n, nsamples, nbatch
    integer(ik) :: batch_start, batch_end

    real(rk) :: pos

    nsamples = size(y, dim=2)
    nbatch = nsamples / batch_size

    epochs: do n = 1, num_epochs
      batches: do i = 1, nbatch
      
        !pull a random mini-batch from the dataset  
        call random_number(pos)
        batch_start = int(pos * (nsamples - batch_size + 1))
        if (batch_start == 0) batch_start = 1
        batch_end = batch_start + batch_size - 1
   
        call self % train(x(:,batch_start:batch_end), y(:,batch_start:batch_end), eta)
       
      end do batches
    end do epochs

  end subroutine train_epochs

  pure subroutine train_single(self, x, y, eta)
    ! Trains a network using a single set of input data x and output data y,
    ! and learning rate eta.
    class(network_type), intent(in out) :: self
    real(rk), intent(in) :: x(:), y(:), eta
    type(array2d), allocatable :: dw(:)
    type(array1d), allocatable :: db(:)
    call self % fwdprop(x)
    call self % backprop(y, dw, db)
    call self % update(dw, db, eta)
  end subroutine train_single

  pure subroutine update(self, dw, db, eta)
    ! Updates network weights and biases with gradients dw and db,
    ! scaled by learning rate eta.
    class(network_type), intent(in out) :: self
    class(array2d), intent(in) :: dw(:)
    class(array1d), intent(in) :: db(:)
    real(rk), intent(in) :: eta
    integer(ik) :: n

    associate(layers => self % layers, nm => size(self % dims))
      ! update biases
      do concurrent(n = 2:nm)
        layers(n) % b = layers(n) % b - eta * db(n) % array
      end do
      ! update weights
      do concurrent(n = 1:nm-1)
        layers(n) % w = layers(n) % w - eta * dw(n) % array
      end do
    end associate

  end subroutine update

end module mod_network<|MERGE_RESOLUTION|>--- conflicted
+++ resolved
@@ -34,13 +34,9 @@
     procedure, public, pass(self) :: train_single
     procedure, public, pass(self) :: update
 
-<<<<<<< HEAD
     generic, public :: output => output_batch, output_single
+    generic, public :: set_activation => set_activation_equal, set_activation_layers
     generic, public :: train => train_batch, train_epochs, train_single
-=======
-    generic, public :: set_activation => set_activation_equal, set_activation_layers
-    generic, public :: train => train_batch, train_single
->>>>>>> 674fcfa1
 
   end type network_type
 
